#[cfg(not(feature = "single_thread_rocksdb"))]
use std::cmp;
use std::collections::HashMap;
use std::io;
use std::marker::PhantomPinned;
use std::sync::RwLock;

use borsh::{BorshDeserialize, BorshSerialize};
#[cfg(feature = "single_thread_rocksdb")]
use rocksdb::Env;
use rocksdb::{
    BlockBasedOptions, Cache, ColumnFamily, ColumnFamilyDescriptor, Direction, IteratorMode,
    Options, ReadOptions, WriteBatch, DB,
};
use strum_macros::EnumIter;

use near_primitives::version::DbVersion;

use crate::db::refcount::merge_refcounted_records;

pub(crate) mod migration_utils;
pub(crate) mod refcount;
pub(crate) mod v6_to_v7;

#[derive(Debug, Clone, PartialEq)]
pub struct DBError(rocksdb::Error);

impl std::fmt::Display for DBError {
    fn fmt(&self, formatter: &mut std::fmt::Formatter<'_>) -> Result<(), std::fmt::Error> {
        self.0.fmt(formatter)
    }
}

impl std::error::Error for DBError {}

impl From<rocksdb::Error> for DBError {
    fn from(err: rocksdb::Error) -> Self {
        DBError(err)
    }
}

impl Into<io::Error> for DBError {
    fn into(self) -> io::Error {
        io::Error::new(io::ErrorKind::Other, self)
    }
}

#[derive(PartialEq, Debug, Copy, Clone, EnumIter, BorshDeserialize, BorshSerialize, Hash, Eq)]
pub enum DBCol {
    /// Column to indicate which version of database this is.
    ColDbVersion = 0,
    ColBlockMisc = 1,
    ColBlock = 2,
    ColBlockHeader = 3,
    ColBlockHeight = 4,
    ColState = 5,
    ColChunkExtra = 6,
    ColTransactionResult = 7,
    ColOutgoingReceipts = 8,
    ColIncomingReceipts = 9,
    ColPeers = 10,
    ColEpochInfo = 11,
    ColBlockInfo = 12,
    ColChunks = 13,
    ColPartialChunks = 14,
    /// Blocks for which chunks need to be applied after the state is downloaded for a particular epoch
    ColBlocksToCatchup = 15,
    /// Blocks for which the state is being downloaded
    ColStateDlInfos = 16,
    ColChallengedBlocks = 17,
    ColStateHeaders = 18,
    ColInvalidChunks = 19,
    ColBlockExtra = 20,
    /// Store hash of a block per each height, to detect double signs.
    ColBlockPerHeight = 21,
    ColStateParts = 22,
    ColEpochStart = 23,
    /// Map account_id to announce_account
    ColAccountAnnouncements = 24,
    /// Next block hashes in the sequence of the canonical chain blocks
    ColNextBlockHashes = 25,
    /// `LightClientBlock`s corresponding to the last final block of each completed epoch
    ColEpochLightClientBlocks = 26,
    ColReceiptIdToShardId = 27,
    ColNextBlockWithNewChunk = 28,
    ColLastBlockWithNewChunk = 29,
    /// Map each saved peer on disk with its component id.
    ColPeerComponent = 30,
    /// Map component id with all edges in this component.
    ColComponentEdges = 31,
    /// Biggest nonce used.
    ColLastComponentNonce = 32,
    /// Transactions
    ColTransactions = 33,
    ColChunkPerHeightShard = 34,
    /// Changes to key-values that we have recorded.
    ColStateChanges = 35,
    ColBlockRefCount = 36,
    ColTrieChanges = 37,
    /// Merkle tree of block hashes
    ColBlockMerkleTree = 38,
    ColChunkHashesByHeight = 39,
    /// Block ordinals.
    ColBlockOrdinal = 40,
    /// GC Count for each column
    ColGCCount = 41,
    /// GC helper column to get all Outcome ids by Block Hash
    ColOutcomesByBlockHash = 42,
    /// Deprecated
    _ColTransactionRefCount = 43,
    /// Heights of blocks that have been processed
    ColProcessedBlockHeights = 44,
<<<<<<< HEAD
    /// Precompiled machine code of the contract
    ColCachedContractCode = 45,
=======
    /// Receipts
    ColReceipts = 45,
>>>>>>> bf9ae4ce
}

// Do not move this line from enum DBCol
pub const NUM_COLS: usize = 46;

impl std::fmt::Display for DBCol {
    fn fmt(&self, formatter: &mut std::fmt::Formatter<'_>) -> Result<(), std::fmt::Error> {
        let desc = match self {
            Self::ColDbVersion => "db version",
            Self::ColBlockMisc => "miscellaneous block data",
            Self::ColBlock => "block data",
            Self::ColBlockHeader => "block header data",
            Self::ColBlockHeight => "block height",
            Self::ColState => "blockchain state",
            Self::ColChunkExtra => "extra information of trunk",
            Self::ColTransactionResult => "transaction results",
            Self::ColOutgoingReceipts => "outgoing receipts",
            Self::ColIncomingReceipts => "incoming receipts",
            Self::ColPeers => "peer information",
            Self::ColEpochInfo => "epoch information",
            Self::ColBlockInfo => "block information",
            Self::ColChunks => "chunks",
            Self::ColPartialChunks => "partial chunks",
            Self::ColBlocksToCatchup => "blocks need to apply chunks",
            Self::ColStateDlInfos => "blocks downloading",
            Self::ColChallengedBlocks => "challenged blocks",
            Self::ColStateHeaders => "state headers",
            Self::ColInvalidChunks => "invalid chunks",
            Self::ColBlockExtra => "extra block information",
            Self::ColBlockPerHeight => "hash of block per height",
            Self::ColStateParts => "state parts",
            Self::ColEpochStart => "epoch start",
            Self::ColAccountAnnouncements => "account announcements",
            Self::ColNextBlockHashes => "next block hash",
            Self::ColEpochLightClientBlocks => "epoch light client block",
            Self::ColReceiptIdToShardId => "receipt id to shard id",
            Self::ColNextBlockWithNewChunk => "next block with new chunk",
            Self::ColLastBlockWithNewChunk => "last block with new chunk",
            Self::ColPeerComponent => "peer components",
            Self::ColComponentEdges => "component edges",
            Self::ColLastComponentNonce => "last component nonce",
            Self::ColTransactions => "transactions",
            Self::ColChunkPerHeightShard => "hash of chunk per height and shard_id",
            Self::ColStateChanges => "key value changes",
            Self::ColBlockRefCount => "refcount per block",
            Self::ColTrieChanges => "trie changes",
            Self::ColBlockMerkleTree => "block merkle tree",
            Self::ColChunkHashesByHeight => "chunk hashes indexed by height_created",
            Self::ColBlockOrdinal => "block ordinal",
            Self::ColGCCount => "gc count",
            Self::ColOutcomesByBlockHash => "outcomes by block hash",
            Self::_ColTransactionRefCount => "refcount per transaction (deprecated)",
            Self::ColProcessedBlockHeights => "processed block heights",
<<<<<<< HEAD
            Self::ColCachedContractCode => "cached contract code",
=======
            Self::ColReceipts => "receipts",
>>>>>>> bf9ae4ce
        };
        write!(formatter, "{}", desc)
    }
}

impl DBCol {
    pub fn is_rc(&self) -> bool {
        IS_COL_RC[*self as usize]
    }
}

// List of columns for which GC should be implemented
lazy_static! {
    pub static ref SHOULD_COL_GC: Vec<bool> = {
        let mut col_gc = vec![true; NUM_COLS];
        col_gc[DBCol::ColDbVersion as usize] = false; // DB version is unrelated to GC
        col_gc[DBCol::ColBlockMisc as usize] = false;
        col_gc[DBCol::ColBlockHeader as usize] = false; // header sync needs headers
        col_gc[DBCol::ColGCCount as usize] = false; // GC count it self isn't GCed
        col_gc[DBCol::ColBlockHeight as usize] = false; // block sync needs it + genesis should be accessible
        col_gc[DBCol::ColPeers as usize] = false; // Peers is unrelated to GC
        col_gc[DBCol::ColBlockMerkleTree as usize] = false;
        col_gc[DBCol::ColAccountAnnouncements as usize] = false;
        col_gc[DBCol::ColEpochLightClientBlocks as usize] = false;
        col_gc[DBCol::ColPeerComponent as usize] = false; // Peer related info doesn't GC
        col_gc[DBCol::ColLastComponentNonce as usize] = false;
        col_gc[DBCol::ColComponentEdges as usize] = false;
        col_gc[DBCol::ColBlockOrdinal as usize] = false;
        col_gc[DBCol::ColEpochInfo as usize] = false; // https://github.com/nearprotocol/nearcore/pull/2952
        col_gc[DBCol::ColEpochStart as usize] = false; // https://github.com/nearprotocol/nearcore/pull/2952
        // TODO: do we need to implement is?
        col_gc[DBCol::ColCachedContractCode as usize] = false;
        col_gc
    };
}

// List of columns for which GC may not be executed even in fully operational node
lazy_static! {
    pub static ref SKIP_COL_GC: Vec<bool> = {
        let mut col_gc = vec![false; NUM_COLS];
        // A node may never restarted
        col_gc[DBCol::ColLastBlockWithNewChunk as usize] = true;
        col_gc[DBCol::ColStateHeaders as usize] = true;
        // True until #2515
        col_gc[DBCol::ColStateParts as usize] = true;
        col_gc
    };
}

// List of reference counted columns
lazy_static! {
    pub static ref IS_COL_RC: Vec<bool> = {
        let mut col_rc = vec![false; NUM_COLS];
        col_rc[DBCol::ColState as usize] = true;
        col_rc[DBCol::ColTransactions as usize] = true;
        col_rc[DBCol::ColReceipts as usize] = true;
        col_rc[DBCol::ColReceiptIdToShardId as usize] = true;
        col_rc
    };
}

pub const HEAD_KEY: &[u8; 4] = b"HEAD";
pub const TAIL_KEY: &[u8; 4] = b"TAIL";
pub const CHUNK_TAIL_KEY: &[u8; 10] = b"CHUNK_TAIL";
pub const FORK_TAIL_KEY: &[u8; 9] = b"FORK_TAIL";
pub const HEADER_HEAD_KEY: &[u8; 11] = b"HEADER_HEAD";
pub const FINAL_HEAD_KEY: &[u8; 10] = b"FINAL_HEAD";
pub const LATEST_KNOWN_KEY: &[u8; 12] = b"LATEST_KNOWN";
pub const LARGEST_TARGET_HEIGHT_KEY: &[u8; 21] = b"LARGEST_TARGET_HEIGHT";
pub const VERSION_KEY: &[u8; 7] = b"VERSION";
pub const GENESIS_JSON_HASH_KEY: &[u8; 17] = b"GENESIS_JSON_HASH";
pub const GENESIS_STATE_ROOTS_KEY: &[u8; 19] = b"GENESIS_STATE_ROOTS";

pub struct DBTransaction {
    pub ops: Vec<DBOp>,
}

pub enum DBOp {
    Insert { col: DBCol, key: Vec<u8>, value: Vec<u8> },
    UpdateRefcount { col: DBCol, key: Vec<u8>, value: Vec<u8> },
    Delete { col: DBCol, key: Vec<u8> },
}

impl DBTransaction {
    pub fn put<K: AsRef<[u8]>, V: AsRef<[u8]>>(&mut self, col: DBCol, key: K, value: V) {
        self.ops.push(DBOp::Insert {
            col,
            key: key.as_ref().to_owned(),
            value: value.as_ref().to_owned(),
        });
    }

    pub fn update_refcount<K: AsRef<[u8]>, V: AsRef<[u8]>>(
        &mut self,
        col: DBCol,
        key: K,
        value: V,
    ) {
        self.ops.push(DBOp::UpdateRefcount {
            col,
            key: key.as_ref().to_owned(),
            value: value.as_ref().to_owned(),
        });
    }

    pub fn delete<K: AsRef<[u8]>>(&mut self, col: DBCol, key: K) {
        self.ops.push(DBOp::Delete { col, key: key.as_ref().to_owned() });
    }
}

pub struct RocksDB {
    db: DB,
    cfs: Vec<*const ColumnFamily>,
    _pin: PhantomPinned,
}

// DB was already Send+Sync. cf and read_options are const pointers using only functions in
// this file and safe to share across threads.
unsafe impl Send for RocksDB {}
unsafe impl Sync for RocksDB {}

pub struct TestDB {
    db: RwLock<Vec<HashMap<Vec<u8>, Vec<u8>>>>,
}

pub trait Database: Sync + Send {
    fn transaction(&self) -> DBTransaction {
        DBTransaction { ops: Vec::new() }
    }
    fn get(&self, col: DBCol, key: &[u8]) -> Result<Option<Vec<u8>>, DBError>;
    fn iter<'a>(&'a self, column: DBCol) -> Box<dyn Iterator<Item = (Box<[u8]>, Box<[u8]>)> + 'a>;
    fn iter_without_rc_logic<'a>(
        &'a self,
        column: DBCol,
    ) -> Box<dyn Iterator<Item = (Box<[u8]>, Box<[u8]>)> + 'a>;
    fn iter_prefix<'a>(
        &'a self,
        col: DBCol,
        key_prefix: &'a [u8],
    ) -> Box<dyn Iterator<Item = (Box<[u8]>, Box<[u8]>)> + 'a>;
    fn write(&self, batch: DBTransaction) -> Result<(), DBError>;
    fn as_rocksdb(&self) -> Option<&RocksDB> {
        None
    }
}

impl Database for RocksDB {
    fn get(&self, col: DBCol, key: &[u8]) -> Result<Option<Vec<u8>>, DBError> {
        let read_options = rocksdb_read_options();
        let result = self.db.get_cf_opt(unsafe { &*self.cfs[col as usize] }, key, &read_options)?;
        Ok(RocksDB::get_with_rc_logic(col, result))
    }

    fn iter_without_rc_logic<'a>(
        &'a self,
        col: DBCol,
    ) -> Box<dyn Iterator<Item = (Box<[u8]>, Box<[u8]>)> + 'a> {
        let read_options = rocksdb_read_options();
        unsafe {
            let cf_handle = &*self.cfs[col as usize];
            let iterator = self.db.iterator_cf_opt(cf_handle, read_options, IteratorMode::Start);
            Box::new(iterator)
        }
    }

    fn iter<'a>(&'a self, col: DBCol) -> Box<dyn Iterator<Item = (Box<[u8]>, Box<[u8]>)> + 'a> {
        let read_options = rocksdb_read_options();
        unsafe {
            let cf_handle = &*self.cfs[col as usize];
            let iterator = self.db.iterator_cf_opt(cf_handle, read_options, IteratorMode::Start);
            RocksDB::iter_with_rc_logic(col, iterator)
        }
    }

    fn iter_prefix<'a>(
        &'a self,
        col: DBCol,
        key_prefix: &'a [u8],
    ) -> Box<dyn Iterator<Item = (Box<[u8]>, Box<[u8]>)> + 'a> {
        // NOTE: There is no Clone implementation for ReadOptions, so we cannot really reuse
        // `self.read_options` here.
        let mut read_options = rocksdb_read_options();
        read_options.set_prefix_same_as_start(true);
        unsafe {
            let cf_handle = &*self.cfs[col as usize];
            // This implementation is copied from RocksDB implementation of `prefix_iterator_cf` since
            // there is no `prefix_iterator_cf_opt` method.
            let iterator = self
                .db
                .iterator_cf_opt(
                    cf_handle,
                    read_options,
                    IteratorMode::From(key_prefix, Direction::Forward),
                )
                .take_while(move |(key, _value)| key.starts_with(key_prefix));
            RocksDB::iter_with_rc_logic(col, iterator)
        }
    }

    fn write(&self, transaction: DBTransaction) -> Result<(), DBError> {
        let mut batch = WriteBatch::default();
        for op in transaction.ops {
            match op {
                DBOp::Insert { col, key, value } => unsafe {
                    batch.put_cf(&*self.cfs[col as usize], key, value);
                },
                DBOp::UpdateRefcount { col, key, value } => unsafe {
                    assert!(col.is_rc());
                    batch.merge_cf(&*self.cfs[col as usize], key, value);
                },
                DBOp::Delete { col, key } => unsafe {
                    batch.delete_cf(&*self.cfs[col as usize], key);
                },
            }
        }
        Ok(self.db.write(batch)?)
    }

    fn as_rocksdb(&self) -> Option<&RocksDB> {
        Some(self)
    }
}

impl Database for TestDB {
    fn get(&self, col: DBCol, key: &[u8]) -> Result<Option<Vec<u8>>, DBError> {
        let result = self.db.read().unwrap()[col as usize].get(key).cloned();
        Ok(RocksDB::get_with_rc_logic(col, result))
    }

    fn iter<'a>(&'a self, col: DBCol) -> Box<dyn Iterator<Item = (Box<[u8]>, Box<[u8]>)> + 'a> {
        let iterator = self.iter_without_rc_logic(col);
        RocksDB::iter_with_rc_logic(col, iterator)
    }

    fn iter_without_rc_logic<'a>(
        &'a self,
        col: DBCol,
    ) -> Box<dyn Iterator<Item = (Box<[u8]>, Box<[u8]>)> + 'a> {
        let iterator = self.db.read().unwrap()[col as usize]
            .clone()
            .into_iter()
            .map(|(k, v)| (k.into_boxed_slice(), v.into_boxed_slice()));
        Box::new(iterator)
    }

    fn iter_prefix<'a>(
        &'a self,
        col: DBCol,
        key_prefix: &'a [u8],
    ) -> Box<dyn Iterator<Item = (Box<[u8]>, Box<[u8]>)> + 'a> {
        RocksDB::iter_with_rc_logic(
            col,
            self.iter(col).filter(move |(key, _value)| key.starts_with(key_prefix)),
        )
    }

    fn write(&self, transaction: DBTransaction) -> Result<(), DBError> {
        let mut db = self.db.write().unwrap();
        for op in transaction.ops {
            match op {
                DBOp::Insert { col, key, value } => db[col as usize].insert(key, value),
                DBOp::UpdateRefcount { col, key, value } => {
                    let mut val = db[col as usize].get(&key).cloned().unwrap_or_default();
                    merge_refcounted_records(&mut val, &value);
                    if val.len() != 0 {
                        db[col as usize].insert(key, val)
                    } else {
                        db[col as usize].remove(&key)
                    }
                }
                DBOp::Delete { col, key } => db[col as usize].remove(&key),
            };
        }
        Ok(())
    }
}

fn rocksdb_read_options() -> ReadOptions {
    let mut read_options = ReadOptions::default();
    read_options.set_verify_checksums(false);
    read_options
}

/// DB level options
fn rocksdb_options() -> Options {
    let mut opts = Options::default();

    opts.create_missing_column_families(true);
    opts.create_if_missing(true);
    opts.set_use_fsync(false);
    opts.set_max_open_files(512);
    opts.set_keep_log_file_num(1);
    opts.set_bytes_per_sync(1048576);
    opts.set_write_buffer_size(1024 * 1024 * 512 / 2);
    opts.set_max_bytes_for_level_base(1024 * 1024 * 512 / 2);
    #[cfg(not(feature = "single_thread_rocksdb"))]
    {
        opts.increase_parallelism(cmp::max(1, num_cpus::get() as i32 / 2));
        opts.set_max_total_wal_size(1 * 1024 * 1024 * 1024);
    }
    #[cfg(feature = "single_thread_rocksdb")]
    {
        opts.set_disable_auto_compactions(true);
        opts.set_max_background_jobs(0);
        opts.set_stats_dump_period_sec(0);
        opts.set_stats_persist_period_sec(0);
        opts.set_level_zero_slowdown_writes_trigger(-1);
        opts.set_level_zero_file_num_compaction_trigger(-1);
        opts.set_level_zero_stop_writes_trigger(100000000);
    }

    return opts;
}

fn rocksdb_block_based_options() -> BlockBasedOptions {
    let mut block_opts = BlockBasedOptions::default();
    block_opts.set_block_size(1024 * 16);
    let cache_size = 1024 * 1024 * 512 / 3;
    block_opts.set_block_cache(&Cache::new_lru_cache(cache_size).unwrap());
    block_opts.set_pin_l0_filter_and_index_blocks_in_cache(true);
    block_opts.set_cache_index_and_filter_blocks(true);
    block_opts.set_bloom_filter(10, true);
    block_opts
}

fn rocksdb_column_options(col: DBCol) -> Options {
    let mut opts = Options::default();
    opts.set_level_compaction_dynamic_level_bytes(true);
    opts.set_block_based_table_factory(&rocksdb_block_based_options());
    opts.optimize_level_style_compaction(1024 * 1024 * 128);
    opts.set_target_file_size_base(1024 * 1024 * 64);
    opts.set_compression_per_level(&[]);
    if col.is_rc() {
        opts.set_merge_operator("refcount merge", RocksDB::refcount_merge, None);
        opts.set_compaction_filter("empty value filter", RocksDB::empty_value_compaction_filter);
    }
    opts
}

impl RocksDB {
    /// Returns version of the database state on disk.
    pub fn get_version<P: AsRef<std::path::Path>>(path: P) -> Result<DbVersion, DBError> {
        let db = RocksDB::new_read_only(path)?;
        db.get(DBCol::ColDbVersion, VERSION_KEY).map(|result| {
            serde_json::from_slice(
                &result
                    .expect("Failed to find version in first column. Database must be corrupted."),
            )
            .expect("Failed to parse version. Database must be corrupted.")
        })
    }

    fn new_read_only<P: AsRef<std::path::Path>>(path: P) -> Result<Self, DBError> {
        let options = Options::default();
        let cf_names: Vec<_> = vec!["col0".to_string()];
        let db = DB::open_cf_for_read_only(&options, path, cf_names.iter(), false)?;
        let cfs =
            cf_names.iter().map(|n| db.cf_handle(n).unwrap() as *const ColumnFamily).collect();
        Ok(Self { db, cfs, _pin: PhantomPinned })
    }

    pub fn new<P: AsRef<std::path::Path>>(path: P) -> Result<Self, DBError> {
        use strum::IntoEnumIterator;
        let options = rocksdb_options();
        let cf_names: Vec<_> = DBCol::iter().map(|col| format!("col{}", col as usize)).collect();
        let cf_descriptors = DBCol::iter().map(|col| {
            ColumnFamilyDescriptor::new(format!("col{}", col as usize), rocksdb_column_options(col))
        });
        let db = DB::open_cf_descriptors(&options, path, cf_descriptors)?;
        #[cfg(feature = "single_thread_rocksdb")]
        {
            // These have to be set after open db
            let mut env = Env::default().unwrap();
            env.set_bottom_priority_background_threads(0);
            env.set_high_priority_background_threads(0);
            env.set_low_priority_background_threads(0);
            env.set_background_threads(0);
            println!("Disabled all background threads in rocksdb");
        }
        let cfs =
            cf_names.iter().map(|n| db.cf_handle(n).unwrap() as *const ColumnFamily).collect();
        Ok(Self { db, cfs, _pin: PhantomPinned })
    }
}

#[cfg(feature = "single_thread_rocksdb")]
impl Drop for RocksDB {
    fn drop(&mut self) {
        // RocksDB with only one thread stuck on wait some condition var
        // Turn on additional threads to proceed
        let mut env = Env::default().unwrap();
        env.set_background_threads(4);
    }
}

impl TestDB {
    pub fn new() -> Self {
        let db: Vec<_> = (0..NUM_COLS).map(|_| HashMap::new()).collect();
        Self { db: RwLock::new(db) }
    }
}

#[cfg(test)]
mod tests {
    use crate::db::DBCol::ColState;
    use crate::db::{rocksdb_read_options, DBError, Database, RocksDB};
    use crate::{create_store, DBCol};

    impl RocksDB {
        #[cfg(not(feature = "single_thread_rocksdb"))]
        fn compact(&self, col: DBCol) {
            self.db.compact_range_cf::<&[u8], &[u8]>(
                unsafe { &*self.cfs[col as usize] },
                None,
                None,
            );
        }

        fn get_no_empty_filtering(
            &self,
            col: DBCol,
            key: &[u8],
        ) -> Result<Option<Vec<u8>>, DBError> {
            let read_options = rocksdb_read_options();
            let result =
                self.db.get_cf_opt(unsafe { &*self.cfs[col as usize] }, key, &read_options)?;
            Ok(result)
        }
    }

    #[test]
    fn rocksdb_merge_sanity() {
        let tmp_dir = tempfile::Builder::new().prefix("_test_snapshot_sanity").tempdir().unwrap();
        let store = create_store(tmp_dir.path().to_str().unwrap());
        let ptr = (&*store.storage) as *const (dyn Database + 'static);
        let rocksdb = unsafe { &*(ptr as *const RocksDB) };
        assert_eq!(store.get(ColState, &[1]).unwrap(), None);
        {
            let mut store_update = store.store_update();
            store_update.update_refcount(ColState, &[1], &[1], 1);
            store_update.commit().unwrap();
        }
        {
            let mut store_update = store.store_update();
            store_update.update_refcount(ColState, &[1], &[1], 1);
            store_update.commit().unwrap();
        }
        assert_eq!(store.get(ColState, &[1]).unwrap(), Some(vec![1]));
        assert_eq!(
            rocksdb.get_no_empty_filtering(ColState, &[1]).unwrap(),
            Some(vec![1, 2, 0, 0, 0, 0, 0, 0, 0])
        );
        {
            let mut store_update = store.store_update();
            store_update.update_refcount(ColState, &[1], &[1], -1);
            store_update.commit().unwrap();
        }
        assert_eq!(store.get(ColState, &[1]).unwrap(), Some(vec![1]));
        assert_eq!(
            rocksdb.get_no_empty_filtering(ColState, &[1]).unwrap(),
            Some(vec![1, 1, 0, 0, 0, 0, 0, 0, 0])
        );
        {
            let mut store_update = store.store_update();
            store_update.update_refcount(ColState, &[1], &[1], -1);
            store_update.commit().unwrap();
        }
        // Refcount goes to 0 -> get() returns None
        assert_eq!(store.get(ColState, &[1]).unwrap(), None);
        // Internally there is an empty value
        assert_eq!(rocksdb.get_no_empty_filtering(ColState, &[1]).unwrap(), Some(vec![]));

        #[cfg(not(feature = "single_thread_rocksdb"))]
        {
            // single_thread_rocksdb makes compact hang forever
            rocksdb.compact(ColState);
            rocksdb.compact(ColState);

            // After compaction the empty value disappears
            assert_eq!(rocksdb.get_no_empty_filtering(ColState, &[1]).unwrap(), None);
            assert_eq!(store.get(ColState, &[1]).unwrap(), None);
        }
    }
}<|MERGE_RESOLUTION|>--- conflicted
+++ resolved
@@ -110,17 +110,14 @@
     _ColTransactionRefCount = 43,
     /// Heights of blocks that have been processed
     ColProcessedBlockHeights = 44,
-<<<<<<< HEAD
-    /// Precompiled machine code of the contract
-    ColCachedContractCode = 45,
-=======
     /// Receipts
     ColReceipts = 45,
->>>>>>> bf9ae4ce
+    /// Precompiled machine code of the contract
+    ColCachedContractCode = 46,
 }
 
 // Do not move this line from enum DBCol
-pub const NUM_COLS: usize = 46;
+pub const NUM_COLS: usize = 47;
 
 impl std::fmt::Display for DBCol {
     fn fmt(&self, formatter: &mut std::fmt::Formatter<'_>) -> Result<(), std::fmt::Error> {
@@ -170,11 +167,8 @@
             Self::ColOutcomesByBlockHash => "outcomes by block hash",
             Self::_ColTransactionRefCount => "refcount per transaction (deprecated)",
             Self::ColProcessedBlockHeights => "processed block heights",
-<<<<<<< HEAD
+            Self::ColReceipts => "receipts",
             Self::ColCachedContractCode => "cached contract code",
-=======
-            Self::ColReceipts => "receipts",
->>>>>>> bf9ae4ce
         };
         write!(formatter, "{}", desc)
     }
