use std::fmt;

use borsh::{BorshDeserialize, BorshSerialize};
use serde::export::fmt::Error;
use serde::export::Formatter;
use serde::{Deserialize, Serialize};

use near_rpc_error_macro::RpcError;

#[derive(Debug, Clone, PartialEq, Eq, BorshDeserialize, BorshSerialize, Deserialize, Serialize)]
pub enum VMError {
    FunctionCallError(FunctionCallError),
    /// Serialized external error from External trait implementation.
    ExternalError(Vec<u8>),
    /// An error that is caused by an operation on an inconsistent state.
    /// E.g. an integer overflow by using a value from the given context.
    InconsistentStateError(InconsistentStateError),
    /// Error caused by caching.
    CacheError(CacheError),
}

#[derive(
    Debug, Clone, PartialEq, Eq, BorshDeserialize, BorshSerialize, Deserialize, Serialize, RpcError,
)]
pub enum FunctionCallError {
    /// Wasm compilation error
    CompilationError(CompilationError),
    /// Wasm binary env link error
    LinkError {
        msg: String,
    },
    /// Import/export resolve error
    MethodResolveError(MethodResolveError),
    /// A trap happened during execution of a binary
    WasmTrap(WasmTrap),
    WasmUnknownError,
    HostError(HostError),
    EvmError(EvmError),
<<<<<<< HEAD
}
#[derive(
    Debug, Clone, PartialEq, Eq, BorshDeserialize, BorshSerialize, Deserialize, Serialize, RpcError,
)]
pub enum CacheError {
    ReadError,
    WriteError,
    DeserializationError,
    SerializationError { hash: [u8; 32] },
=======
>>>>>>> f8cdfa34
}
/// A kind of a trap happened during execution of a binary
#[derive(
    Debug, Clone, PartialEq, Eq, BorshDeserialize, BorshSerialize, Deserialize, Serialize, RpcError,
)]
pub enum WasmTrap {
    /// An `unreachable` opcode was executed.
    Unreachable,
    /// Call indirect incorrect signature trap.
    IncorrectCallIndirectSignature,
    /// Memory out of bounds trap.
    MemoryOutOfBounds,
    /// Call indirect out of bounds trap.
    CallIndirectOOB,
    /// An arithmetic exception, e.g. divided by zero.
    IllegalArithmetic,
    /// Misaligned atomic access trap.
    MisalignedAtomicAccess,
    /// Breakpoint trap.
    BreakpointTrap,
    /// Stack overflow.
    StackOverflow,
    /// Generic trap.
    GenericTrap,
}

#[derive(
    Debug, Clone, PartialEq, Eq, BorshDeserialize, BorshSerialize, Deserialize, Serialize, RpcError,
)]
pub enum MethodResolveError {
    MethodEmptyName,
    MethodUTF8Error,
    MethodNotFound,
    MethodInvalidSignature,
}

#[derive(
    Debug, Clone, PartialEq, Eq, BorshDeserialize, BorshSerialize, Deserialize, Serialize, RpcError,
)]
pub enum CompilationError {
    CodeDoesNotExist { account_id: String },
    PrepareError(PrepareError),
    WasmerCompileError { msg: String },
}

#[derive(
    Debug, Clone, PartialEq, Eq, BorshDeserialize, BorshSerialize, Deserialize, Serialize, RpcError,
)]
/// Error that can occur while preparing or executing Wasm smart-contract.
pub enum PrepareError {
    /// Error happened while serializing the module.
    Serialization,
    /// Error happened while deserializing the module.
    Deserialization,
    /// Internal memory declaration has been found in the module.
    InternalMemoryDeclared,
    /// Gas instrumentation failed.
    ///
    /// This most likely indicates the module isn't valid.
    GasInstrumentation,
    /// Stack instrumentation failed.
    ///
    /// This  most likely indicates the module isn't valid.
    StackHeightInstrumentation,
    /// Error happened during instantiation.
    ///
    /// This might indicate that `start` function trapped, or module isn't
    /// instantiable and/or unlinkable.
    Instantiate,
    /// Error creating memory.
    Memory,
}

#[derive(
    Debug, Clone, PartialEq, Eq, BorshDeserialize, BorshSerialize, Deserialize, Serialize, RpcError,
)]
pub enum HostError {
    /// String encoding is bad UTF-16 sequence
    BadUTF16,
    /// String encoding is bad UTF-8 sequence
    BadUTF8,
    /// Exceeded the prepaid gas
    GasExceeded,
    /// Exceeded the maximum amount of gas allowed to burn per contract
    GasLimitExceeded,
    /// Exceeded the account balance
    BalanceExceeded,
    /// Tried to call an empty method name
    EmptyMethodName,
    /// Smart contract panicked
    GuestPanic { panic_msg: String },
    /// IntegerOverflow happened during a contract execution
    IntegerOverflow,
    /// `promise_idx` does not correspond to existing promises
    InvalidPromiseIndex { promise_idx: u64 },
    /// Actions can only be appended to non-joint promise.
    CannotAppendActionToJointPromise,
    /// Returning joint promise is currently prohibited
    CannotReturnJointPromise,
    /// Accessed invalid promise result index
    InvalidPromiseResultIndex { result_idx: u64 },
    /// Accessed invalid register id
    InvalidRegisterId { register_id: u64 },
    /// Iterator `iterator_index` was invalidated after its creation by performing a mutable operation on trie
    IteratorWasInvalidated { iterator_index: u64 },
    /// Accessed memory outside the bounds
    MemoryAccessViolation,
    /// VM Logic returned an invalid receipt index
    InvalidReceiptIndex { receipt_index: u64 },
    /// Iterator index `iterator_index` does not exist
    InvalidIteratorIndex { iterator_index: u64 },
    /// VM Logic returned an invalid account id
    InvalidAccountId,
    /// VM Logic returned an invalid method name
    InvalidMethodName,
    /// VM Logic provided an invalid public key
    InvalidPublicKey,
    /// `method_name` is not allowed in view calls
    ProhibitedInView { method_name: String },
    /// The total number of logs will exceed the limit.
    NumberOfLogsExceeded { limit: u64 },
    /// The storage key length exceeded the limit.
    KeyLengthExceeded { length: u64, limit: u64 },
    /// The storage value length exceeded the limit.
    ValueLengthExceeded { length: u64, limit: u64 },
    /// The total log length exceeded the limit.
    TotalLogLengthExceeded { length: u64, limit: u64 },
    /// The maximum number of promises within a FunctionCall exceeded the limit.
    NumberPromisesExceeded { number_of_promises: u64, limit: u64 },
    /// The maximum number of input data dependencies exceeded the limit.
    NumberInputDataDependenciesExceeded { number_of_input_data_dependencies: u64, limit: u64 },
    /// The returned value length exceeded the limit.
    ReturnedValueLengthExceeded { length: u64, limit: u64 },
    /// The contract size for DeployContract action exceeded the limit.
    ContractSizeExceeded { size: u64, limit: u64 },
    /// The host function was deprecated.
    Deprecated { method_name: String },
}

/// Errors specifically from EVM pre-compile.
#[derive(Debug, Clone, Eq, PartialEq, BorshDeserialize, BorshSerialize, Deserialize, Serialize)]
pub enum EvmError {
<<<<<<< HEAD
    /// Unknown error, catch all for unexpected things.
    UnknownError,
    /// Fatal failure due conflicting addresses on contract deployment.
    DuplicateContract(String),
    /// Contract deployment failure.
    DeployFail(String),
    /// Contract execution failed, revert the state.
    Revert(String),
=======
    /// Contract not found.
    ContractNotFound,
    /// Fatal failure due conflicting addresses on contract deployment.
    DuplicateContract(#[serde(with = "hex_format")] Vec<u8>),
    /// Contract deployment failure.
    DeployFail(#[serde(with = "hex_format")] Vec<u8>),
    /// Contract execution failed, revert the state.
    Revert(#[serde(with = "hex_format")] Vec<u8>),
>>>>>>> f8cdfa34
    /// Failed to parse arguments.
    ArgumentParseError,
    /// No deposit when expected.
    MissingDeposit,
    /// Insufficient funds to finish the operation.
    InsufficientFunds,
    /// U256 overflow.
    IntegerOverflow,
    /// Method not found.
    MethodNotFound,
    /// Invalid signature when recovering.
    InvalidEcRecoverSignature,
<<<<<<< HEAD
=======
    /// Invalid nonce.
    InvalidNonce,
    /// Invalid sub EVM account.
    InvalidSubAccount,
    /// Won't withdraw to itself.
    FailSelfWithdraw,
    /// Too small NEAR deposit.
    InsufficientDeposit,
    /// `OutOfGas` is returned when transaction execution runs out of gas.
    /// The state should be reverted to the state from before the
    /// transaction execution. But it does not mean that transaction
    /// was invalid. Balance still should be transfered and nonce
    /// should be increased.
    OutOfGas,
    /// `BadJumpDestination` is returned when execution tried to move
    /// to position that wasn't marked with JUMPDEST instruction
    BadJumpDestination {
        /// Position the code tried to jump to.
        destination: u64,
    },
    /// `BadInstructions` is returned when given instruction is not supported
    BadInstruction {
        /// Unrecognized opcode
        instruction: u8,
    },
    /// `StackUnderflow` when there is not enough stack elements to execute instruction
    StackUnderflow {
        /// Invoked instruction
        instruction: String,
        /// How many stack elements was requested by instruction
        wanted: u64,
        /// How many elements were on stack
        on_stack: u64,
    },
    /// When execution would exceed defined Stack Limit
    OutOfStack {
        /// Invoked instruction
        instruction: String,
        /// How many stack elements instruction wanted to push
        wanted: u64,
        /// What was the stack limit
        limit: u64,
    },
    /// Built-in contract failed on given input
    BuiltIn(String),
    /// When execution tries to modify the state in static context
    MutableCallInStaticContext,
    /// Out of bounds access in RETURNDATACOPY.
    OutOfBounds,
    /// Execution has been reverted with REVERT.
    Reverted,
>>>>>>> f8cdfa34
}

#[derive(Debug, Clone, PartialEq, BorshDeserialize, BorshSerialize, Deserialize, Serialize)]
pub enum VMLogicError {
    HostError(HostError),
    /// Serialized external error from External trait implementation.
    ExternalError(Vec<u8>),
    /// An error that is caused by an operation on an inconsistent state.
    InconsistentStateError(InconsistentStateError),
    /// An error coming from EVM precompile.
    EvmError(EvmError),
}

/// An error that is caused by an operation on an inconsistent state.
/// E.g. a deserialization error or an integer overflow.
#[derive(Debug, Clone, PartialEq, Eq, BorshDeserialize, BorshSerialize, Deserialize, Serialize)]
pub enum InconsistentStateError {
    StorageError(String),
    /// Math operation with a value from the state resulted in a integer overflow.
    IntegerOverflow,
}

impl From<HostError> for VMLogicError {
    fn from(err: HostError) -> Self {
        VMLogicError::HostError(err)
    }
}

impl From<InconsistentStateError> for VMLogicError {
    fn from(err: InconsistentStateError) -> Self {
        VMLogicError::InconsistentStateError(err)
    }
}

impl From<PrepareError> for VMError {
    fn from(err: PrepareError) -> Self {
        VMError::FunctionCallError(FunctionCallError::CompilationError(
            CompilationError::PrepareError(err),
        ))
    }
}

impl fmt::Display for VMLogicError {
    fn fmt(&self, f: &mut Formatter<'_>) -> Result<(), Error> {
        write!(f, "{:?}", self)
    }
}

impl fmt::Display for PrepareError {
    fn fmt(&self, f: &mut fmt::Formatter<'_>) -> Result<(), fmt::Error> {
        use PrepareError::*;
        match self {
            Serialization => write!(f, "Error happened while serializing the module."),
            Deserialization => write!(f, "Error happened while deserializing the module."),
            InternalMemoryDeclared => {
                write!(f, "Internal memory declaration has been found in the module.")
            }
            GasInstrumentation => write!(f, "Gas instrumentation failed."),
            StackHeightInstrumentation => write!(f, "Stack instrumentation failed."),
            Instantiate => write!(f, "Error happened during instantiation."),
            Memory => write!(f, "Error creating memory"),
        }
    }
}

impl fmt::Display for FunctionCallError {
    fn fmt(&self, f: &mut fmt::Formatter<'_>) -> Result<(), fmt::Error> {
        match self {
            FunctionCallError::CompilationError(e) => e.fmt(f),
            FunctionCallError::MethodResolveError(e) => e.fmt(f),
            FunctionCallError::HostError(e) => e.fmt(f),
            FunctionCallError::LinkError { msg } => write!(f, "{}", msg),
            FunctionCallError::WasmTrap(trap) => write!(f, "WebAssembly trap: {}", trap),
            FunctionCallError::WasmUnknownError => {
                write!(f, "Unknown error during Wasm contract execution")
            }
            FunctionCallError::EvmError(e) => write!(f, "EVM: {:?}", e),
        }
    }
}

impl fmt::Display for WasmTrap {
    fn fmt(&self, f: &mut fmt::Formatter<'_>) -> Result<(), fmt::Error> {
        match self {
            WasmTrap::Unreachable => write!(f, "An `unreachable` opcode was executed."),
            WasmTrap::IncorrectCallIndirectSignature => {
                write!(f, "Call indirect incorrect signature trap.")
            }
            WasmTrap::MemoryOutOfBounds => write!(f, "Memory out of bounds trap."),
            WasmTrap::CallIndirectOOB => write!(f, "Call indirect out of bounds trap."),
            WasmTrap::IllegalArithmetic => {
                write!(f, "An arithmetic exception, e.g. divided by zero.")
            }
            WasmTrap::MisalignedAtomicAccess => write!(f, "Misaligned atomic access trap."),
            WasmTrap::GenericTrap => write!(f, "Generic trap."),
            WasmTrap::BreakpointTrap => write!(f, "Breakpoint trap."),
            WasmTrap::StackOverflow => write!(f, "Stack overflow."),
        }
    }
}

impl fmt::Display for CompilationError {
    fn fmt(&self, f: &mut fmt::Formatter<'_>) -> Result<(), fmt::Error> {
        match self {
            CompilationError::CodeDoesNotExist { account_id } => {
                write!(f, "cannot find contract code for account {}", account_id)
            }
            CompilationError::PrepareError(p) => write!(f, "PrepareError: {}", p),
            CompilationError::WasmerCompileError { msg } => {
                write!(f, "Wasmer compilation error: {}", msg)
            }
        }
    }
}

impl fmt::Display for MethodResolveError {
    fn fmt(&self, f: &mut fmt::Formatter<'_>) -> Result<(), fmt::Error> {
        fmt::Debug::fmt(self, f)
    }
}

impl fmt::Display for VMError {
    fn fmt(&self, f: &mut fmt::Formatter<'_>) -> Result<(), fmt::Error> {
        match self {
            VMError::FunctionCallError(err) => fmt::Display::fmt(err, f),
            VMError::ExternalError(_err) => write!(f, "Serialized ExternalError"),
            VMError::InconsistentStateError(err) => fmt::Display::fmt(err, f),
            VMError::CacheError(err) => write!(f, "Cache error: {:?}", err),
        }
    }
}

impl std::fmt::Display for InconsistentStateError {
    fn fmt(&self, f: &mut std::fmt::Formatter<'_>) -> Result<(), std::fmt::Error> {
        match self {
            InconsistentStateError::StorageError(err) => write!(f, "Storage error: {:?}", err),
            InconsistentStateError::IntegerOverflow => write!(
                f,
                "Math operation with a value from the state resulted in a integer overflow.",
            ),
        }
    }
}

impl std::fmt::Display for HostError {
    fn fmt(&self, f: &mut std::fmt::Formatter<'_>) -> Result<(), std::fmt::Error> {
        use HostError::*;
        match self {
            BadUTF8 => write!(f, "String encoding is bad UTF-8 sequence."),
            BadUTF16 => write!(f, "String encoding is bad UTF-16 sequence."),
            GasExceeded => write!(f, "Exceeded the prepaid gas."),
            GasLimitExceeded => write!(f, "Exceeded the maximum amount of gas allowed to burn per contract."),
            BalanceExceeded => write!(f, "Exceeded the account balance."),
            EmptyMethodName => write!(f, "Tried to call an empty method name."),
            GuestPanic { panic_msg } => write!(f, "Smart contract panicked: {}", panic_msg),
            IntegerOverflow => write!(f, "Integer overflow."),
            InvalidIteratorIndex { iterator_index } => write!(f, "Iterator index {:?} does not exist", iterator_index),
            InvalidPromiseIndex { promise_idx } => write!(f, "{:?} does not correspond to existing promises", promise_idx),
            CannotAppendActionToJointPromise => write!(f, "Actions can only be appended to non-joint promise."),
            CannotReturnJointPromise => write!(f, "Returning joint promise is currently prohibited."),
            InvalidPromiseResultIndex { result_idx } => write!(f, "Accessed invalid promise result index: {:?}", result_idx),
            InvalidRegisterId { register_id } => write!(f, "Accessed invalid register id: {:?}", register_id),
            IteratorWasInvalidated { iterator_index } => write!(f, "Iterator {:?} was invalidated after its creation by performing a mutable operation on trie", iterator_index),
            MemoryAccessViolation => write!(f, "Accessed memory outside the bounds."),
            InvalidReceiptIndex { receipt_index } => write!(f, "VM Logic returned an invalid receipt index: {:?}", receipt_index),
            InvalidAccountId => write!(f, "VM Logic returned an invalid account id"),
            InvalidMethodName => write!(f, "VM Logic returned an invalid method name"),
            InvalidPublicKey => write!(f, "VM Logic provided an invalid public key"),
            ProhibitedInView { method_name } => write!(f, "{} is not allowed in view calls", method_name),
            NumberOfLogsExceeded { limit } => write!(f, "The number of logs will exceed the limit {}", limit),
            KeyLengthExceeded { length, limit } => write!(f, "The length of a storage key {} exceeds the limit {}", length, limit),
            ValueLengthExceeded { length, limit } => write!(f, "The length of a storage value {} exceeds the limit {}", length, limit),
            TotalLogLengthExceeded{ length, limit } => write!(f, "The length of a log message {} exceeds the limit {}", length, limit),
            NumberPromisesExceeded { number_of_promises, limit } => write!(f, "The number of promises within a FunctionCall {} exceeds the limit {}", number_of_promises, limit),
            NumberInputDataDependenciesExceeded { number_of_input_data_dependencies, limit } => write!(f, "The number of input data dependencies {} exceeds the limit {}", number_of_input_data_dependencies, limit),
            ReturnedValueLengthExceeded { length, limit } => write!(f, "The length of a returned value {} exceeds the limit {}", length, limit),
            ContractSizeExceeded { size, limit } => write!(f, "The size of a contract code in DeployContract action {} exceeds the limit {}", size, limit),
            Deprecated {method_name}=> write!(f, "Attempted to call deprecated host function {}", method_name),
        }
    }
}

pub mod hex_format {
    use hex::{decode, encode};

    use serde::de;
    use serde::{Deserialize, Deserializer, Serializer};

    pub fn serialize<S, T>(data: T, serializer: S) -> Result<S::Ok, S::Error>
    where
        S: Serializer,
        T: AsRef<[u8]>,
    {
        serializer.serialize_str(&encode(data))
    }

    pub fn deserialize<'de, D, T>(deserializer: D) -> Result<T, D::Error>
    where
        D: Deserializer<'de>,
        T: From<Vec<u8>>,
    {
        let s = String::deserialize(deserializer)?;
        decode(&s).map_err(|err| de::Error::custom(err.to_string())).map(Into::into)
    }
}

#[cfg(test)]
mod tests {
    use crate::{CompilationError, FunctionCallError, MethodResolveError, PrepareError, VMError};

    #[test]
    fn test_display() {
        // TODO: proper printing
        assert_eq!(
            VMError::FunctionCallError(FunctionCallError::MethodResolveError(
                MethodResolveError::MethodInvalidSignature
            ))
            .to_string(),
            "MethodInvalidSignature"
        );
        assert_eq!(
            VMError::FunctionCallError(FunctionCallError::CompilationError(
                CompilationError::PrepareError(PrepareError::StackHeightInstrumentation)
            ))
            .to_string(),
            "PrepareError: Stack instrumentation failed."
        );
    }
}<|MERGE_RESOLUTION|>--- conflicted
+++ resolved
@@ -36,7 +36,6 @@
     WasmUnknownError,
     HostError(HostError),
     EvmError(EvmError),
-<<<<<<< HEAD
 }
 #[derive(
     Debug, Clone, PartialEq, Eq, BorshDeserialize, BorshSerialize, Deserialize, Serialize, RpcError,
@@ -46,8 +45,6 @@
     WriteError,
     DeserializationError,
     SerializationError { hash: [u8; 32] },
-=======
->>>>>>> f8cdfa34
 }
 /// A kind of a trap happened during execution of a binary
 #[derive(
@@ -190,16 +187,6 @@
 /// Errors specifically from EVM pre-compile.
 #[derive(Debug, Clone, Eq, PartialEq, BorshDeserialize, BorshSerialize, Deserialize, Serialize)]
 pub enum EvmError {
-<<<<<<< HEAD
-    /// Unknown error, catch all for unexpected things.
-    UnknownError,
-    /// Fatal failure due conflicting addresses on contract deployment.
-    DuplicateContract(String),
-    /// Contract deployment failure.
-    DeployFail(String),
-    /// Contract execution failed, revert the state.
-    Revert(String),
-=======
     /// Contract not found.
     ContractNotFound,
     /// Fatal failure due conflicting addresses on contract deployment.
@@ -208,7 +195,6 @@
     DeployFail(#[serde(with = "hex_format")] Vec<u8>),
     /// Contract execution failed, revert the state.
     Revert(#[serde(with = "hex_format")] Vec<u8>),
->>>>>>> f8cdfa34
     /// Failed to parse arguments.
     ArgumentParseError,
     /// No deposit when expected.
@@ -221,8 +207,6 @@
     MethodNotFound,
     /// Invalid signature when recovering.
     InvalidEcRecoverSignature,
-<<<<<<< HEAD
-=======
     /// Invalid nonce.
     InvalidNonce,
     /// Invalid sub EVM account.
@@ -274,7 +258,6 @@
     OutOfBounds,
     /// Execution has been reverted with REVERT.
     Reverted,
->>>>>>> f8cdfa34
 }
 
 #[derive(Debug, Clone, PartialEq, BorshDeserialize, BorshSerialize, Deserialize, Serialize)]
