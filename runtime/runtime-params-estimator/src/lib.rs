/// Lists all cases that we want to measure.
pub mod cases;
<<<<<<< HEAD
#[cfg(feature = "protocol_feature_evm")]
/// Generates the runtime fees for the EVM.
pub mod evm_estimator;
/// Generates external costs from the measurements.
pub mod ext_costs_generator;
/// Generates runtime fees from the measurements.
pub mod runtime_fees_generator;
/// Collects and processes stats. Prints them on display, plots them, writes them into a file.
=======
// Generates runtime fees from the measurements.
pub mod runtime_fees_generator;
// Generates external costs from the measurements.
pub mod ext_costs_generator;
// Runs a VM (Default: Wasmer) on the given contract and measures the time it takes to do a single operation.
pub mod vm_estimator;
// Collects and processes stats. Prints them on display, plots them, writes them into a file.
>>>>>>> 9c10e804
pub mod stats;
/// Encapsulates the runtime so that it can be run separately from the rest of the node.
pub mod testbed;
/// Prepares transactions and feeds them to the testbed in batches. Performs the warm up, takes care
/// of nonces.
pub mod testbed_runners;
/// Runs a VM (Default: Wasmer) on the given contract and measures the time it takes to do a single operation.
pub mod vm_estimator;

use std::path::Path;

use once_cell::sync::OnceCell;

/// Lazily loads contract's code from a directory in the source tree.
pub(crate) struct TestContract {
    path: &'static str,
    cell: OnceCell<Vec<u8>>,
}

impl TestContract {
    pub(crate) const fn new(path: &'static str) -> TestContract {
        TestContract { path, cell: OnceCell::new() }
    }
}

impl std::ops::Deref for TestContract {
    type Target = [u8];

    fn deref(&self) -> &[u8] {
        self.cell
            .get_or_init(|| {
                let dir = env!("CARGO_MANIFEST_DIR");
                let path = Path::new(dir).join(self.path);
                std::fs::read(&path).unwrap_or_else(|_err| {
                    panic!("failed to load test resource: {}", path.display())
                })
            })
            .as_slice()
    }
}<|MERGE_RESOLUTION|>--- conflicted
+++ resolved
@@ -1,15 +1,5 @@
 /// Lists all cases that we want to measure.
 pub mod cases;
-<<<<<<< HEAD
-#[cfg(feature = "protocol_feature_evm")]
-/// Generates the runtime fees for the EVM.
-pub mod evm_estimator;
-/// Generates external costs from the measurements.
-pub mod ext_costs_generator;
-/// Generates runtime fees from the measurements.
-pub mod runtime_fees_generator;
-/// Collects and processes stats. Prints them on display, plots them, writes them into a file.
-=======
 // Generates runtime fees from the measurements.
 pub mod runtime_fees_generator;
 // Generates external costs from the measurements.
@@ -17,7 +7,6 @@
 // Runs a VM (Default: Wasmer) on the given contract and measures the time it takes to do a single operation.
 pub mod vm_estimator;
 // Collects and processes stats. Prints them on display, plots them, writes them into a file.
->>>>>>> 9c10e804
 pub mod stats;
 /// Encapsulates the runtime so that it can be run separately from the rest of the node.
 pub mod testbed;
