[package]
name = "runtime-params-estimator"
version = "2.2.0"
authors = ["Near Inc <hello@nearprotocol.com>"]
edition = "2018"

[dependencies]
indicatif = "0.15.0"
tempfile = "3"
rand = "0.7.3"
rand_xorshift = "0.2"
gnuplot = "0.0.37"
serde_json = "1"
csv = "1.1.3"
clap = "2.33"

borsh = "0.7.1"
num-rational = "0.3.0"

near-chain-configs = { path = "../../core/chain-configs" }
near-runtime-fees = { path = "../../runtime/near-runtime-fees" }
near-crypto = { path = "../../core/crypto" }
near-vm-logic = {path = "../../runtime/near-vm-logic" , features = ["costs_counting"]}
near-vm-runner = {path = "../../runtime/near-vm-runner" , features = ["costs_counting", "no_cache", "no_cpu_compatibility_checks", "wasmtime_vm" ]}
<<<<<<< HEAD
node-runtime = { path = "../../runtime/runtime" , features = ["costs_counting", "no_cache"]}
near-store = { path = "../../core/store" }
near-primitives = { path = "../../core/primitives" }
=======
node-runtime = { path = "../../runtime/runtime" , features = ["costs_counting", "no_cache", "protocol_feature_evm"]}
near-store = { path = "../../core/store", features = ["no_cache", "single_thread_rocksdb"]}
near-primitives = { path = "../../core/primitives", features = ["protocol_feature_evm", "protocol_feature_forward_chunk_parts", "nightly_protocol"] }
testlib = { path = "../../test-utils/testlib" }
state-viewer = { path = "../../test-utils/state-viewer" }
>>>>>>> f8cdfa34
neard = { path = "../../neard" }
rocksdb = { git = "https://github.com/nearprotocol/rust-rocksdb", branch="disable-thread" }
glob = "0.3.0"
walrus = "0.18.0"
near-evm-runner = { path = "../../runtime/near-evm-runner", features = ["costs_counting"] }
hex = "0.4"
ethabi = "8.0.0"
ethabi-contract = "8.0.0"
ethabi-derive = "8.0.0"
ethereum-types = "0.6.0"
lazy-static-include = "2.2.2"
num-traits = "0.2.12"

[features]
default = []
wasmtime = ["near-vm-logic/wasmtime_default"]
lightbeam = ["wasmtime", "near-vm-runner/lightbeam"]<|MERGE_RESOLUTION|>--- conflicted
+++ resolved
@@ -22,17 +22,11 @@
 near-crypto = { path = "../../core/crypto" }
 near-vm-logic = {path = "../../runtime/near-vm-logic" , features = ["costs_counting"]}
 near-vm-runner = {path = "../../runtime/near-vm-runner" , features = ["costs_counting", "no_cache", "no_cpu_compatibility_checks", "wasmtime_vm" ]}
-<<<<<<< HEAD
-node-runtime = { path = "../../runtime/runtime" , features = ["costs_counting", "no_cache"]}
+node-runtime = { path = "../../runtime/runtime" , features = ["costs_counting", "no_cache", "protocol_feature_evm"]}
 near-store = { path = "../../core/store" }
-near-primitives = { path = "../../core/primitives" }
-=======
-node-runtime = { path = "../../runtime/runtime" , features = ["costs_counting", "no_cache", "protocol_feature_evm"]}
-near-store = { path = "../../core/store", features = ["no_cache", "single_thread_rocksdb"]}
 near-primitives = { path = "../../core/primitives", features = ["protocol_feature_evm", "protocol_feature_forward_chunk_parts", "nightly_protocol"] }
 testlib = { path = "../../test-utils/testlib" }
 state-viewer = { path = "../../test-utils/state-viewer" }
->>>>>>> f8cdfa34
 neard = { path = "../../neard" }
 rocksdb = { git = "https://github.com/nearprotocol/rust-rocksdb", branch="disable-thread" }
 glob = "0.3.0"
