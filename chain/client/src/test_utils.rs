use std::sync::{Arc, RwLock};

use actix::actors::mocker::Mocker;
use actix::{Actor, Addr, AsyncContext, Context, Recipient};
use chrono::{DateTime, Utc};

use near_chain::test_utils::KeyValueRuntime;
<<<<<<< HEAD
use near_network::{
    FullPeerInfo, NetworkClientMessages, NetworkClientResponses, NetworkRequests, NetworkResponses,
    PeerInfo, PeerManagerActor,
};
use near_primitives::crypto::signature::PublicKey;
use near_primitives::crypto::signer::InMemorySigner;
=======
use near_crypto::{InMemorySigner, KeyType, PublicKey};
use near_network::types::NetworkInfo;
use near_network::{NetworkRequests, NetworkResponses, PeerManagerActor};
>>>>>>> e58a1c88
use near_store::test_utils::create_test_store;
use near_telemetry::TelemetryActor;

use crate::{BlockProducer, ClientActor, ClientConfig, ViewClientActor};
<<<<<<< HEAD
use near_chain::ChainGenesis;

use futures::future;
use futures::future::Future;
use near_network::types::{NetworkInfo, PeerChainInfo};
use near_primitives::types::ShardId;
use std::collections::HashSet;
use std::ops::DerefMut;
=======
use near_primitives::types::BlockIndex;
>>>>>>> e58a1c88

pub type NetworkMock = Mocker<PeerManagerActor>;

/// Sets up ClientActor and ViewClientActor viewing the same store/runtime.
pub fn setup(
    validators: Vec<Vec<&str>>,
    validator_groups: u64,
    num_shards: ShardId,
    account_id: &str,
    skip_sync_wait: bool,
    block_prod_time: u64,
    recipient: Recipient<NetworkRequests>,
<<<<<<< HEAD
    genesis_time: DateTime<Utc>,
=======
    tx_validity_period: BlockIndex,
>>>>>>> e58a1c88
) -> (ClientActor, ViewClientActor) {
    let store = create_test_store();
    let num_validators = validators.iter().map(|x| x.len()).sum();
    let runtime = Arc::new(KeyValueRuntime::new_with_validators(
        store.clone(),
        validators.into_iter().map(|inner| inner.into_iter().map(Into::into).collect()).collect(),
        validator_groups,
        num_shards,
    ));
<<<<<<< HEAD
    let signer = Arc::new(InMemorySigner::from_seed(account_id, account_id));
    let chain_genesis = ChainGenesis::new(genesis_time, 1_000_000, 100, 1_000_000_000, 0, 0);
    let telemetry = TelemetryActor::default().start();
    let view_client = ViewClientActor::new(store.clone(), &chain_genesis, runtime.clone()).unwrap();
    let client = ClientActor::new(
        ClientConfig::test(skip_sync_wait, block_prod_time, num_validators),
=======
    let signer = Arc::new(InMemorySigner::from_seed(account_id, KeyType::ED25519, account_id));
    let genesis_time = Utc::now();
    let telemetry = TelemetryActor::default().start();
    let view_client = ViewClientActor::new(
        store.clone(),
        genesis_time.clone(),
        runtime.clone(),
        tx_validity_period,
    )
    .unwrap();
    let mut config = ClientConfig::test(skip_sync_wait);
    config.transaction_validity_period = tx_validity_period;
    let client = ClientActor::new(
        config,
>>>>>>> e58a1c88
        store,
        chain_genesis,
        runtime,
        PublicKey::empty(KeyType::ED25519).into(),
        recipient,
        Some(signer.into()),
        telemetry,
    )
    .unwrap();
    (client, view_client)
}

/// Sets up ClientActor and ViewClientActor with mock PeerManager.
pub fn setup_mock(
    validators: Vec<&'static str>,
    account_id: &'static str,
    skip_sync_wait: bool,
    network_mock: Box<
        dyn FnMut(
            &NetworkRequests,
            &mut Context<NetworkMock>,
            Addr<ClientActor>,
        ) -> NetworkResponses,
    >,
) -> (Addr<ClientActor>, Addr<ViewClientActor>) {
    setup_mock_with_validity_period(validators, account_id, skip_sync_wait, network_mock, 100)
}

pub fn setup_mock_with_validity_period(
    validators: Vec<&'static str>,
    account_id: &'static str,
    skip_sync_wait: bool,
    mut network_mock: Box<
        dyn FnMut(
            &NetworkRequests,
            &mut Context<NetworkMock>,
            Addr<ClientActor>,
        ) -> NetworkResponses,
    >,
    validity_period: BlockIndex,
) -> (Addr<ClientActor>, Addr<ViewClientActor>) {
    let view_client_addr = Arc::new(RwLock::new(None));
    let view_client_addr1 = view_client_addr.clone();
    let client_addr = ClientActor::create(move |ctx| {
        let client_addr = ctx.address();
        let pm = NetworkMock::mock(Box::new(move |msg, ctx| {
            let msg = msg.downcast_ref::<NetworkRequests>().unwrap();
            let resp = network_mock(msg, ctx, client_addr.clone());
            Box::new(Some(resp))
        }))
        .start();
<<<<<<< HEAD
        let (client, view_client) = setup(
            vec![validators],
            1,
            1,
            account_id,
            skip_sync_wait,
            100,
            pm.recipient(),
            Utc::now(),
        );
=======
        let (client, view_client) =
            setup(validators, account_id, skip_sync_wait, pm.recipient(), validity_period);
>>>>>>> e58a1c88
        *view_client_addr1.write().unwrap() = Some(view_client.start());
        client
    });
    (client_addr, view_client_addr.clone().read().unwrap().clone().unwrap())
}

/// Sets up ClientActor and ViewClientActor with mock PeerManager.
pub fn setup_mock_all_validators(
    validators: Vec<Vec<&'static str>>,
    key_pairs: Vec<PeerInfo>,
    validator_groups: u64,
    skip_sync_wait: bool,
    block_prod_time: u64,
    network_mock: Arc<RwLock<dyn FnMut(String, &NetworkRequests) -> (NetworkResponses, bool)>>,
) -> Vec<(Addr<ClientActor>, Addr<ViewClientActor>)> {
    let validators_clone = validators.clone();
    let key_pairs = key_pairs.clone();
    let genesis_time = Utc::now();
    let mut ret = vec![];

    let connectors: Arc<RwLock<Vec<(Addr<ClientActor>, Addr<ViewClientActor>)>>> =
        Arc::new(RwLock::new(vec![]));

    // Lock the connectors so that none of the threads spawned below access them until we overwrite
    //    them at the end of this function
    let mut locked_connectors = connectors.write().unwrap();

    let announced_accounts = Arc::new(RwLock::new(HashSet::new()));
    let num_shards = validators.iter().map(|x| x.len()).min().unwrap() as ShardId;

    for account_id in validators.iter().flatten().cloned() {
        let view_client_addr = Arc::new(RwLock::new(None));
        let view_client_addr1 = view_client_addr.clone();
        let validators_clone1 = validators_clone.clone();
        let validators_clone2 = validators_clone.clone();
        let key_pairs = key_pairs.clone();
        let connectors1 = connectors.clone();
        let network_mock1 = network_mock.clone();
        let announced_accounts1 = announced_accounts.clone();
        let client_addr = ClientActor::create(move |ctx| {
            let _client_addr = ctx.address();
            let pm = NetworkMock::mock(Box::new(move |msg, _ctx| {
                let msg = msg.downcast_ref::<NetworkRequests>().unwrap();
                let (mut resp, perform_default) =
                    network_mock1.write().unwrap().deref_mut()(account_id.to_string(), msg);

                if perform_default {
                    let mut my_key_pair = None;
                    for (i, name) in validators_clone2.iter().flatten().enumerate() {
                        if *name == account_id {
                            my_key_pair = Some(key_pairs[i].clone());
                        }
                    }
                    let my_key_pair = my_key_pair.unwrap();

                    println!("{:?}", msg);
                    match msg {
                        NetworkRequests::FetchInfo{ .. } => {
                            resp = NetworkResponses::Info ( NetworkInfo {
                                num_active_peers: key_pairs.len(),
                                peer_max_count: key_pairs.len() as u32,
                                most_weight_peers: key_pairs
                                    .iter()
                                    .map(|peer_info| FullPeerInfo {
                                        peer_info: peer_info.clone(),
                                        chain_info: PeerChainInfo {
                                            genesis: Default::default(),
                                            height: 5,
                                            total_weight: 100.into(),
                                        },
                                    })
                                    .collect(),
                                sent_bytes_per_sec: 0,
                                received_bytes_per_sec: 0,
                                known_producers: vec![],
                            })
                        }
                        NetworkRequests::Block { block } => {
                            for (client, _) in connectors1.write().unwrap().iter() {
                                client.do_send(NetworkClientMessages::Block(
                                    block.clone(),
                                    PeerInfo::random().id,
                                    false,
                                ))
                            }
                        }
                        NetworkRequests::ChunkPartRequest { account_id, part_request } => {
                            for (i, name) in validators_clone2.iter().flatten().enumerate() {
                                if name == account_id {
                                    connectors1.write().unwrap()[i].0.do_send(
                                        NetworkClientMessages::ChunkPartRequest(
                                            part_request.clone(),
                                            my_key_pair.id,
                                        ),
                                    );
                                }
                            }
                        }
                        NetworkRequests::ChunkOnePartRequest {
                            account_id: their_account_id,
                            one_part_request,
                        } => {
                            for (i, name) in validators_clone2.iter().flatten().enumerate() {
                                if name == their_account_id {
                                    connectors1.write().unwrap()[i].0.do_send(
                                        NetworkClientMessages::ChunkOnePartRequest(
                                            one_part_request.clone(),
                                            my_key_pair.id,
                                        ),
                                    );
                                }
                            }
                        }
                        NetworkRequests::ChunkOnePartMessage { account_id, header_and_part } => {
                            for (i, name) in validators_clone2.iter().flatten().enumerate() {
                                if name == account_id {
                                    connectors1.write().unwrap()[i].0.do_send(
                                        NetworkClientMessages::ChunkOnePart(
                                            header_and_part.clone(),
                                        ),
                                    );
                                }
                            }
                        }
                        NetworkRequests::ChunkOnePartResponse { peer_id, header_and_part } => {
                            for (i, peer_info) in key_pairs.iter().enumerate() {
                                if peer_info.id == *peer_id {
                                    connectors1.write().unwrap()[i].0.do_send(
                                        NetworkClientMessages::ChunkOnePart(
                                            header_and_part.clone(),
                                        ),
                                    );
                                }
                            }
                        }
                        NetworkRequests::ChunkPart { peer_id, part } => {
                            for (i, peer_info) in key_pairs.iter().enumerate() {
                                if peer_info.id == *peer_id {
                                    connectors1.write().unwrap()[i]
                                        .0
                                        .do_send(NetworkClientMessages::ChunkPart(part.clone()));
                                }
                            }
                        }
                        NetworkRequests::StateRequest { shard_id, hash, account_id: target_account_id } => {
                            for (i, name) in validators_clone2.iter().flatten().enumerate() {
                                if name == target_account_id {
                                    let connectors2 = connectors1.clone();
                                    let validators_clone3 = validators_clone2.clone();
                                    actix::spawn(
                                    connectors1.write().unwrap()[i]
                                        .0
                                        .send(NetworkClientMessages::StateRequest(*shard_id, *hash))
                                        .then(move |response| {
                                            let response = response.unwrap();
                                            match response {
                                                NetworkClientResponses::StateResponse(info) =>
                                                    {
                                                        for (i, name) in
                                                            validators_clone3.iter().flatten().enumerate()
                                                            {
                                                                if *name == account_id {
                                                                    connectors2.write().unwrap()[i].0.do_send(
                                                                        NetworkClientMessages::StateResponse(info),
                                                                    );
                                                                    break;
                                                                }
                                                            }
                                                    },
                                                NetworkClientResponses::NoResponse => {},
                                                _ => assert!(false),
                                            }
                                            future::result(Ok(()))
                                        }));
                                }
                            }
                        }
                        NetworkRequests::AnnounceAccount(announce_account, _force) => {
                            let mut aa = announced_accounts1.write().unwrap();
                            let key = (announce_account.account_id.clone(), announce_account.epoch_id.clone());
                            if aa.get(&key).is_none() {
                                aa.insert(key);
                                for (client, _) in connectors1.write().unwrap().iter() {
                                    client.do_send(NetworkClientMessages::AnnounceAccount(
                                        announce_account.clone()
                                    ))
                                }
                            }
                        }
                        _ => {}
                    };
                }
                Box::new(Some(resp))
            }))
            .start();
            let (client, view_client) = setup(
                validators_clone1.clone(),
                validator_groups,
                num_shards,
                account_id,
                skip_sync_wait,
                block_prod_time,
                pm.recipient(),
                genesis_time,
            );
            *view_client_addr1.write().unwrap() = Some(view_client.start());
            client
        });
        ret.push((client_addr, view_client_addr.clone().read().unwrap().clone().unwrap()));
    }
    *locked_connectors = ret.clone();
    ret
}

/// Sets up ClientActor and ViewClientActor without network.
pub fn setup_no_network(
    validators: Vec<&'static str>,
    account_id: &'static str,
    skip_sync_wait: bool,
) -> (Addr<ClientActor>, Addr<ViewClientActor>) {
    setup_no_network_with_validity_period(validators, account_id, skip_sync_wait, 100)
}

pub fn setup_no_network_with_validity_period(
    validators: Vec<&'static str>,
    account_id: &'static str,
    skip_sync_wait: bool,
    validity_period: BlockIndex,
) -> (Addr<ClientActor>, Addr<ViewClientActor>) {
    setup_mock_with_validity_period(
        validators,
        account_id,
        skip_sync_wait,
        Box::new(|req, _, _| match req {
            NetworkRequests::FetchInfo { .. } => NetworkResponses::Info(NetworkInfo {
                num_active_peers: 0,
                peer_max_count: 0,
                most_weight_peers: vec![],
                received_bytes_per_sec: 0,
                sent_bytes_per_sec: 0,
                known_producers: vec![],
            }),
            _ => NetworkResponses::NoResponse,
        }),
        validity_period,
    )
}

impl BlockProducer {
    pub fn test(seed: &str) -> Self {
        Arc::new(InMemorySigner::from_seed(seed, KeyType::ED25519, seed)).into()
    }
}<|MERGE_RESOLUTION|>--- conflicted
+++ resolved
@@ -1,38 +1,26 @@
+use std::collections::HashSet;
+use std::ops::DerefMut;
 use std::sync::{Arc, RwLock};
 
 use actix::actors::mocker::Mocker;
 use actix::{Actor, Addr, AsyncContext, Context, Recipient};
 use chrono::{DateTime, Utc};
+use futures::future;
+use futures::future::Future;
 
 use near_chain::test_utils::KeyValueRuntime;
-<<<<<<< HEAD
+use near_chain::ChainGenesis;
+use near_crypto::{InMemorySigner, KeyType, PublicKey};
+use near_network::types::{NetworkInfo, PeerChainInfo};
 use near_network::{
     FullPeerInfo, NetworkClientMessages, NetworkClientResponses, NetworkRequests, NetworkResponses,
     PeerInfo, PeerManagerActor,
 };
-use near_primitives::crypto::signature::PublicKey;
-use near_primitives::crypto::signer::InMemorySigner;
-=======
-use near_crypto::{InMemorySigner, KeyType, PublicKey};
-use near_network::types::NetworkInfo;
-use near_network::{NetworkRequests, NetworkResponses, PeerManagerActor};
->>>>>>> e58a1c88
+use near_primitives::types::{BlockIndex, ShardId};
 use near_store::test_utils::create_test_store;
 use near_telemetry::TelemetryActor;
 
 use crate::{BlockProducer, ClientActor, ClientConfig, ViewClientActor};
-<<<<<<< HEAD
-use near_chain::ChainGenesis;
-
-use futures::future;
-use futures::future::Future;
-use near_network::types::{NetworkInfo, PeerChainInfo};
-use near_primitives::types::ShardId;
-use std::collections::HashSet;
-use std::ops::DerefMut;
-=======
-use near_primitives::types::BlockIndex;
->>>>>>> e58a1c88
 
 pub type NetworkMock = Mocker<PeerManagerActor>;
 
@@ -45,11 +33,8 @@
     skip_sync_wait: bool,
     block_prod_time: u64,
     recipient: Recipient<NetworkRequests>,
-<<<<<<< HEAD
+    tx_validity_period: BlockIndex,
     genesis_time: DateTime<Utc>,
-=======
-    tx_validity_period: BlockIndex,
->>>>>>> e58a1c88
 ) -> (ClientActor, ViewClientActor) {
     let store = create_test_store();
     let num_validators = validators.iter().map(|x| x.len()).sum();
@@ -59,29 +44,16 @@
         validator_groups,
         num_shards,
     ));
-<<<<<<< HEAD
-    let signer = Arc::new(InMemorySigner::from_seed(account_id, account_id));
-    let chain_genesis = ChainGenesis::new(genesis_time, 1_000_000, 100, 1_000_000_000, 0, 0);
+    let genesis_time = Utc::now();
+    let chain_genesis =
+        ChainGenesis::new(genesis_time, 1_000_000, 100, 1_000_000_000, 0, 0, tx_validity_period);
+    let signer = Arc::new(InMemorySigner::from_seed(account_id, KeyType::ED25519, account_id));
     let telemetry = TelemetryActor::default().start();
     let view_client = ViewClientActor::new(store.clone(), &chain_genesis, runtime.clone()).unwrap();
-    let client = ClientActor::new(
-        ClientConfig::test(skip_sync_wait, block_prod_time, num_validators),
-=======
-    let signer = Arc::new(InMemorySigner::from_seed(account_id, KeyType::ED25519, account_id));
-    let genesis_time = Utc::now();
-    let telemetry = TelemetryActor::default().start();
-    let view_client = ViewClientActor::new(
-        store.clone(),
-        genesis_time.clone(),
-        runtime.clone(),
-        tx_validity_period,
-    )
-    .unwrap();
-    let mut config = ClientConfig::test(skip_sync_wait);
+    let mut config = ClientConfig::test(skip_sync_wait, block_prod_time, num_validators);
     config.transaction_validity_period = tx_validity_period;
     let client = ClientActor::new(
         config,
->>>>>>> e58a1c88
         store,
         chain_genesis,
         runtime,
@@ -133,7 +105,6 @@
             Box::new(Some(resp))
         }))
         .start();
-<<<<<<< HEAD
         let (client, view_client) = setup(
             vec![validators],
             1,
@@ -142,12 +113,9 @@
             skip_sync_wait,
             100,
             pm.recipient(),
+            validity_period,
             Utc::now(),
         );
-=======
-        let (client, view_client) =
-            setup(validators, account_id, skip_sync_wait, pm.recipient(), validity_period);
->>>>>>> e58a1c88
         *view_client_addr1.write().unwrap() = Some(view_client.start());
         client
     });
@@ -351,6 +319,7 @@
                 skip_sync_wait,
                 block_prod_time,
                 pm.recipient(),
+                10000,
                 genesis_time,
             );
             *view_client_addr1.write().unwrap() = Some(view_client.start());
