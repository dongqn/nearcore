--- conflicted
+++ resolved
@@ -2447,15 +2447,11 @@
             DBCol::StateParts => {
                 store_update.delete(col, key);
             }
-<<<<<<< HEAD
-            DBCol::ColState
-            | DBCol::ColState128MIB
-            | DBCol::ColState256MIB
-            | DBCol::ColState512MIB
-            | DBCol::ColState1024MIB => {
-=======
-            DBCol::State => {
->>>>>>> 389d4fea
+            DBCol::State
+            | DBCol::State128MIB
+            | DBCol::State256MIB
+            | DBCol::State512MIB
+            | DBCol::State1024MIB => {
                 panic!("Actual gc happens elsewhere, call inc_gc_col_state to increase gc count");
             }
             DBCol::TrieChanges => {
